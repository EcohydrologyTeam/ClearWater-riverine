--- conflicted
+++ resolved
@@ -311,13 +311,8 @@
         else:
             pass
 
-<<<<<<< HEAD
-        # all_ghost_vols[:] = ghost_vols_out + ghost_vols_in
-    return ghost_vols_in, ghost_vols_out 
-=======
         # all_ghost_vols = ghost_vols_out + ghost_vols_in
-    return ghost_vols_in, ghost_vols_out # all_ghost_vols 
->>>>>>> 6f70bfb8
+    return ghost_vols_in, ghost_vols_out
 
 
 def define_ugrid(infile: h5py._hl.files.File, project_name: str) -> xr.Dataset:
@@ -424,23 +419,12 @@
     Output:
     mesh: sUGRID-complaint xarray Dataset.
     '''
-<<<<<<< HEAD
-
     print("Populating Mesh...")
-    
-    # pre-computed values
     print(" Initializing Geometry...")
-=======
-    print("Setting up mesh...")
-    
-    # pre-computed values
-    print(" Configuring geometry...")
->>>>>>> 6f70bfb8
     mesh = define_ugrid(infile, project_name)
 
     print(" Storing Results...")
     # store additional useful information for various coefficient calculations in the mesh
-    print(" Populating results...")
     mesh['edges_face1'] = hdf_to_xarray(mesh['edge_face_connectivity'].T[0], ('nedge'), attrs={'Units':''})  
     mesh['edges_face2'] = hdf_to_xarray(mesh['edge_face_connectivity'].T[1], ('nedge'), attrs={'Units':''})  
     mesh.attrs['nreal'] = mesh['edge_face_connectivity'].T[0].max()
@@ -461,10 +445,7 @@
     # compute necessary values 
     # TO DO: clean all this up; review functions to see if they can be simplified 
     # calculate cell volume
-<<<<<<< HEAD
-=======
-    print("Computing values...")
->>>>>>> 6f70bfb8
+    print(" Computing values...")
     if testing == True:
         cells_volume_elevation_info_df = hdf_to_pandas(infile[f'Geometry/2D Flow Areas/{project_name}/Cells Volume Elevation Info'])
         cells_volume_elevation_values_df = hdf_to_pandas(infile[f'Geometry/2D Flow Areas/{project_name}/Cells Volume Elevation Values'])
@@ -478,43 +459,6 @@
                                             cells_volume_elevation_values_df['Elevation'].values,
                                             cells_volume_elevation_values_df['Volume'].values,
                                                 )
-<<<<<<< HEAD
-        mesh['volume_archive'] = hdf_to_xarray(cell_volumes, ('time', 'nface'), attrs={'Units': 'ft3'})
-
-        try:
-            mesh['volume'] = hdf_to_xarray(infile[f'Results/Unsteady/Output/Output Blocks/Base Output/Unsteady Time Series/2D Flow Areas/{project_name}/Cell Volume'], ('time', 'nface')) 
-        except KeyError: 
-            print("Warning! Cell volumes are being manually calculated. Please re-run the RAS model with optional outputs Cell Volume, Face Flow, and Eddy Viscosity selected.")
-            mesh['volume'] = mesh['volume_archive']
-    else:
-        mesh['volume'] = hdf_to_xarray(infile[f'Results/Unsteady/Output/Output Blocks/Base Output/Unsteady Time Series/2D Flow Areas/{project_name}/Cell Volume'], ('time', 'nface')) 
-
-    # calculate edge vertical area 
-
-    if testing == True:
-        faces_area_elevation_info_df = hdf_to_pandas(infile[f'Geometry/2D Flow Areas/{project_name}/Faces Area Elevation Info'])
-        faces_area_elevation_values_df = hdf_to_pandas(infile[f'Geometry/2D Flow Areas/{project_name}/Faces Area Elevation Values'])
-        faces_normalunitvector_and_length_df = hdf_to_pandas(infile[f'Geometry/2D Flow Areas/{project_name}/Faces NormalUnitVector and Length'])
-        faces_cell_indexes_df = hdf_to_pandas(infile[f'Geometry/2D Flow Areas/{project_name}/Faces Cell Indexes'])
-        # should we be using 0 or 1 ?
-        face_areas_0 = compute_face_areas(
-                                            mesh['water_surface_elev'].values,
-                                            faces_normalunitvector_and_length_df['Face Length'].values,
-                                            faces_cell_indexes_df['Cell 0'].values,
-                                            faces_area_elevation_info_df['Starting Index'].values,
-                                            faces_area_elevation_info_df['Count'].values,
-                                            faces_area_elevation_values_df['Z'].values,
-                                            faces_area_elevation_values_df['Area'].values,
-                                        )
-        mesh['edge_vertical_area_archive'] = hdf_to_xarray(face_areas_0, ('time', 'nedge'), attrs={'Units': 'ft'})
-        try:
-            mesh['edge_vertical_area'] = hdf_to_xarray(infile[f'Results/Unsteady/Output/Output Blocks/Base Output/Unsteady Time Series/2D Flow Areas/{project_name}/Face Flow'], ('time', 'nedge'))
-        except KeyError:
-            print("Warning! Flows across the face are being manually calculated. This functionality is not fully tested! Please re-run the RAS model with optional outputs Cell Volume, Face Flow, and Eddy Viscosity selected.")
-            mesh['edge_vertical_area'] = mesh['edge_vertical_area_archive']
-    else:
-        mesh['edge_vertical_area'] = hdf_to_xarray(infile[f'Results/Unsteady/Output/Output Blocks/Base Output/Unsteady Time Series/2D Flow Areas/{project_name}/Face Flow'], ('time', 'nedge'))
-=======
         mesh['volume_archive'] = hdf_to_xarray(cell_volumes, ('time', 'nface'), attrs={'Units': 'ft3'}) 
         try:
             mesh['volume'] = hdf_to_xarray(infile[f'Results/Unsteady/Output/Output Blocks/Base Output/Unsteady Time Series/2D Flow Areas/{project_name}/Cell Volume'], ('time', 'nface'))
@@ -567,8 +511,6 @@
         print(" Warning! Flows across the face are being manually calculated. This functionality is not fully tested! Please re-run the RAS model with optional outputs Cell Volume, Face Flow, and Eddy Viscosity selected.")
         mesh['edge_vertical_area'] = mesh['edge_vertical_area_archive']
 
->>>>>>> 6f70bfb8
-
     # computed values 
     # distance between centroids 
     print(" Computing Necessary Values...")
@@ -603,18 +545,9 @@
     mesh['dt'] = hdf_to_xarray(dt, ('time'), attrs={'Units': 's'})
 
     # ghost cell volumes
-<<<<<<< HEAD
-    print("     Computing ghost cell volumes")
-    ghost_vols_in, ghost_vols_out = calc_ghost_cell_volumes(mesh)
-    mesh['ghost_volumes_in'] = hdf_to_xarray(ghost_vols_in, ('time', 'nface'), attrs={'Units':'ft3'})
-    mesh['ghost_volumes_out'] = hdf_to_xarray(ghost_vols_out, ('time', 'nface'), attrs={'Units':'ft3'})
-=======
     ghost_volumes_in, ghost_volumes_out = calc_ghost_cell_volumes(mesh)
     mesh['ghost_volumes_in'] = hdf_to_xarray(ghost_volumes_in, ('time', 'nface'), attrs={'Units':'ft3'})
     mesh['ghost_volumes_out'] = hdf_to_xarray(ghost_volumes_out, ('time', 'nface'), attrs={'Units':'ft3'})
->>>>>>> 6f70bfb8
-
-    
     print("     Done!")
     return mesh
 
@@ -787,20 +720,11 @@
 
     for t in range(len(mesh['time']) - 1):
         if t == int(len(mesh['time']) / 4):
-<<<<<<< HEAD
-            print(" 25%")
-        elif t == int(len(mesh['time']) / 2):
-            print(" 50%")
-        elif t == int(3 * len(mesh['time']) / 4):
-            print(" 75%")
-
-=======
             print(' 25%')
         elif t == int(len(mesh['time']) / 2):
             print(' 50%')
         if t == int(3 * len(mesh['time']) / 4):
             print(' 75%')
->>>>>>> 6f70bfb8
         lhs = LHS(mesh, t)
         lhs.updateValues(mesh, t)
         A = csr_matrix( (lhs.coef,(lhs.rows, lhs.cols)), shape=(len(mesh['nface']),len(mesh['nface'])))
@@ -815,11 +739,8 @@
     return mesh
 
 
-<<<<<<< HEAD
+
 def main(fpath: str, diffusion_coefficient_input: float, testing: bool = True) -> xr.Dataset:
-=======
-def main(fpath: str, diffusion_coefficient_input: float, testing: bool):
->>>>>>> 6f70bfb8
     '''
     fpath: path to HDF file containing RAS2D output. 
     diffusion_coefficient_input: user-defined diffusion coefficient for entire project space. 
@@ -831,9 +752,4 @@
     with h5py.File(fpath, 'r') as infile:
         project_name = parse_project_name(infile)
         mesh = populate_ugrid(infile, project_name, diffusion_coefficient_input, testing)
-<<<<<<< HEAD
     return mesh
-=======
-    return mesh
-
->>>>>>> 6f70bfb8
